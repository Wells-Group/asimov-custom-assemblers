--- conflicted
+++ resolved
@@ -50,25 +50,8 @@
   constexpr std::int32_t d = 4;
   constexpr std::int32_t ndofs_cell = (P + 1) * (P + 2) * (P + 3) / 6;
 
-<<<<<<< HEAD
-  // NOTE: These assumptions are only fine for simplices
-  int quad_degree = 0;
-  if (type == dolfinx_cuas::Kernel::Stiffness)
-    quad_degree = (P - 1) + (P - 1);
-  else if (type == dolfinx_cuas::Kernel::Mass or type == dolfinx_cuas::Kernel::MassTensor)
-    quad_degree = 2 * P;
-  else if (type == dolfinx_cuas::Kernel::TrEps)
-    quad_degree = (P - 1) + (P - 1);
-  else if (type == dolfinx_cuas::Kernel::SymGrad)
-    quad_degree = (P - 1) + (P - 1);
-
-  auto [points, weight] = basix::quadrature::make_quadrature("default", cell, quad_degree);
-  std::vector<double> weights(weight);
-=======
   xt::xarray<double>& weights = quadrature_rule.weights_ref();
   xt::xarray<double>& points = quadrature_rule.points_ref();
-
->>>>>>> 98fd111f
 
   // Create Finite element for test and trial functions and tabulate shape functions
   basix::FiniteElement element
