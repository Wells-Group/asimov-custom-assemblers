// Copyright (C) 2021 Jørgen S. Dokken, Igor A. Baratta, Sarah Roggendorf
//
// This file is part of DOLFINx_CUAS
//
// SPDX-License-Identifier:    LGPL-3.0-or-later

#pragma once

#include "math.hpp"
#include <basix/finite-element.h>
#include <basix/quadrature.h>
#include <string>
#include <xtensor-blas/xlinalg.hpp>

using kernel_fn = std::function<void(double*, const double*, const double*, const double*,
                                     const int*, const std::uint8_t*)>;

namespace dolfinx_cuas
{
enum Kernel
{
  Mass,
  MassTensor,
  MassNonAffine,
  Stiffness,
  SymGrad,
  TrEps,
  Normal
};
}

namespace
{
/// Create integration kernel for Pth order Lagrange elements
/// @param[in] type The kernel type (Mass or Stiffness)
/// @return The integration kernel
template <int P, int bs>
kernel_fn generate_tet_kernel(dolfinx_cuas::Kernel type)
{
  // Problem specific parameters
  std::string family = "Lagrange";
  std::string cell = "tetrahedron";
  constexpr std::int32_t gdim = 3;
  constexpr std::int32_t tdim = 3;
  constexpr std::int32_t d = 4;
  constexpr std::int32_t ndofs_cell = (P + 1) * (P + 2) * (P + 3) / 6;

  // NOTE: These assumptions are only fine for simplices
  int quad_degree = 0;
  if (type == dolfinx_cuas::Kernel::Stiffness)
    quad_degree = (P - 1) + (P - 1);
  else if (type == dolfinx_cuas::Kernel::Mass or type == dolfinx_cuas::Kernel::MassTensor)
    quad_degree = 2 * P;
  else if (type == dolfinx_cuas::Kernel::TrEps)
    quad_degree = (P - 1) + (P - 1);
  else if (type == dolfinx_cuas::Kernel::SymGrad)
    quad_degree = (P - 1) + (P - 1);

  auto [points, weight]
      = basix::quadrature::make_quadrature("default", basix::cell::str_to_type(cell), quad_degree);
  std::vector<double> weights(weight);

  // Create Finite element for test and trial functions and tabulate shape functions
  basix::FiniteElement element = basix::create_element(family, cell, P);
  xt::xtensor<double, 4> basis = element.tabulate(1, points);
  xt::xtensor<double, 2> phi = xt::view(basis, 0, xt::all(), xt::all(), 0);
  xt::xtensor<double, 3> dphi = xt::view(basis, xt::range(1, tdim + 1), xt::all(), xt::all(), 0);

  // Get coordinate element from dolfinx
  basix::FiniteElement coordinate_element = basix::create_element("Lagrange", cell, 1);
  xt::xtensor<double, 4> coordinate_basis = coordinate_element.tabulate(1, points);

  xt::xtensor<double, 2> dphi0_c
      = xt::view(coordinate_basis, xt::range(1, tdim + 1), 0, xt::all(), 0);

  assert(ndofs_cell == static_cast<std::int32_t>(phi.shape(1)));

  // Stiffness Matrix using quadrature formulation
  // =====================================================================================

  xt::xtensor<double, 3> _dphi({dphi.shape(1), dphi.shape(2), dphi.shape(0)});
  for (std::int32_t k = 0; k < tdim; k++)
    for (std::size_t q = 0; q < weights.size(); q++)
      for (std::int32_t i = 0; i < ndofs_cell; i++)
        _dphi(q, i, k) = dphi(k, q, i);

<<<<<<< HEAD
  std::array<std::size_t, 2> shape = {d, gdim};
  std::array<std::size_t, 2> shape_d = {ndofs_cell, gdim};
=======
>>>>>>> 4c6f2be5
  kernel_fn stiffness
      = [=](double* A, const double* c, const double* w, const double* coordinate_dofs,
            const int* entity_local_index, const std::uint8_t* quadrature_permutation)
  {
    // Get geometrical data
    xt::xtensor<double, 2> J = xt::zeros<double>({gdim, tdim});
    xt::xtensor<double, 2> K = xt::zeros<double>({tdim, gdim});
    xt::xtensor<double, 2> coord = xt::adapt(coordinate_dofs, gdim * d, xt::no_ownership(), shape);

    // Compute Jacobian, its inverse and the determinant
    dolfinx_cuas::math::compute_jacobian(dphi0_c, coord, J);
    dolfinx_cuas::math::compute_inv(J, K);
    const double detJ = std::fabs(dolfinx_cuas::math::compute_determinant(J));

    xt::xtensor<double, 2> dphi_kernel(shape_d);
    for (std::size_t q = 0; q < weights.size(); q++)
    {
      const double w0 = weights[q] * detJ;
      // precompute J^-T * dphi in temporary array d
      std::fill(dphi_kernel.begin(), dphi_kernel.end(), 0);
      for (int i = 0; i < ndofs_cell; i++)
        for (int j = 0; j < gdim; j++)
          for (int k = 0; k < tdim; k++)
            dphi_kernel(i, j) += K(k, j) * _dphi(q, i, k);

      // Special handling of scalar space
      if constexpr (bs == 1)
      {
        // Assemble into local matrix
        for (int i = 0; i < ndofs_cell; i++)
          for (int j = 0; j < ndofs_cell; j++)
            for (int k = 0; k < gdim; k++)
              A[i * ndofs_cell + j] += w0 * dphi_kernel(i, k) * dphi_kernel(j, k);
      }
      else
      {
        // Assemble into local matrix
        for (int i = 0; i < ndofs_cell; i++)
        {
          for (int j = 0; j < ndofs_cell; j++)
          {
            // Compute block invariant contribution
            double block_invariant = 0;
            for (int k = 0; k < gdim; k++)
              block_invariant += dphi_kernel(i, k) * dphi_kernel(j, k);
            block_invariant *= w0;

            // Insert into matrix
            for (int k = 0; k < bs; k++)
              A[(k + i * bs) * (ndofs_cell * bs) + j * bs + k] += block_invariant;
          }
        }
      }
    }
  };

  // Mass Matrix using quadrature formulation
  // =====================================================================================
  kernel_fn mass = [=](double* A, const double* c, const double* w, const double* coordinate_dofs,
                       const int* entity_local_index, const std::uint8_t* quadrature_permutation)
  {
    // Get geometrical data
    xt::xtensor<double, 2> J = xt::zeros<double>({gdim, tdim});
    std::array<std::size_t, 2> shape = {d, gdim};
    xt::xtensor<double, 2> coord = xt::adapt(coordinate_dofs, gdim * d, xt::no_ownership(), shape);

    // Compute Jacobian, its inverse and the determinant
    dolfinx_cuas::math::compute_jacobian(dphi0_c, coord, J);
    double detJ = std::fabs(dolfinx_cuas::math::compute_determinant(J));

    // Main loop
    for (std::size_t q = 0; q < weights.size(); q++)
    {
      double w0 = weights[q] * detJ;
      for (int i = 0; i < ndofs_cell; i++)
      {
        double w1 = w0 * phi.unchecked(q, i);
        for (int j = 0; j < ndofs_cell; j++)
          A[i * ndofs_cell + j] += w1 * phi.unchecked(q, j);
      }
    }
  };

  // Mass Matrix using tensor contraction formulation
  // =====================================================================================

  // Pre-compute local matrix for reference element
  xt::xtensor<double, 2> A0 = xt::zeros<double>({ndofs_cell, ndofs_cell});
  for (std::size_t q = 0; q < weights.size(); q++)
    for (int i = 0; i < ndofs_cell; i++)
      for (int j = 0; j < ndofs_cell; j++)
        A0(i, j) += weights[q] * phi(q, i) * phi(q, j);

  kernel_fn masstensor
      = [=](double* A, const double* c, const double* w, const double* coordinate_dofs,
            const int* entity_local_index, const std::uint8_t* quadrature_permutation)
  {
    // Get geometrical data
    xt::xtensor<double, 2> J = xt::zeros<double>({gdim, tdim});
    std::array<std::size_t, 2> shape = {d, gdim};
    xt::xtensor<double, 2> coord = xt::adapt(coordinate_dofs, gdim * d, xt::no_ownership(), shape);

    // Compute Jacobian, its inverse and the determinant
    dolfinx_cuas::math::compute_jacobian(dphi0_c, coord, J);
    double detJ = std::fabs(dolfinx_cuas::math::compute_determinant(J));

    for (int i = 0; i < ndofs_cell; i++)
      for (int j = 0; j < ndofs_cell; j++)
        A[i * ndofs_cell + j] += detJ * A0.unchecked(i, j);
  };

  // Tr(eps(u))I:eps(v) dx
  //========================================================================================
  kernel_fn tr_eps = [=](double* A, const double* c, const double* w, const double* coordinate_dofs,
                         const int* entity_local_index, const std::uint8_t* quadrature_permutation)
  {
    assert(bs == 3);
    // Get geometrical data
    xt::xtensor<double, 2> J = xt::zeros<double>({gdim, tdim});
    xt::xtensor<double, 2> K = xt::zeros<double>({tdim, gdim});
    std::array<std::size_t, 2> shape = {d, gdim};
    xt::xtensor<double, 2> coord = xt::adapt(coordinate_dofs, gdim * d, xt::no_ownership(), shape);

    // Compute Jacobian, its inverse and the determinant
    dolfinx_cuas::math::compute_jacobian(dphi0_c, coord, J);
    dolfinx_cuas::math::compute_inv(J, K);
    double detJ = std::fabs(dolfinx_cuas::math::compute_determinant(J));

    // Temporary variable for grad(phi) on physical cell
    xt::xtensor<double, 2> dphi_phys({bs, ndofs_cell});

    // Main loop
    for (std::size_t q = 0; q < weights.size(); q++)
    {
      double w0 = weights[q] * detJ;

      // Precompute J^-T * dphi
      std::fill(dphi_phys.begin(), dphi_phys.end(), 0);
      for (int i = 0; i < ndofs_cell; i++)
        for (int j = 0; j < bs; j++)
          for (int k = 0; k < tdim; k++)
            dphi_phys(j, i) += K(k, j) * _dphi(q, i, k);

      // Add contributions to local matrix
      for (int i = 0; i < ndofs_cell; i++)
      {
        for (int j = 0; j < ndofs_cell; j++)
        {
          for (int k = 0; k < bs; ++k)
          {
            const size_t row = (k + i * bs) * (ndofs_cell * bs);

            for (int l = 0; l < bs; ++l)
            {
              // Add term from tr(eps(u))I: eps(v)
              A[row + j * bs + l] += dphi_phys(k, i) * dphi_phys(l, j) * w0;
            }
          }
        }
      }
    }
  };

  // sym(grad(eps(u))):eps(v) dx
  //========================================================================================
  kernel_fn sym_grad_eps
      = [=](double* A, const double* c, const double* w, const double* coordinate_dofs,
            const int* entity_local_index, const std::uint8_t* quadrature_permutation)
  {
    assert(bs == 3);
    // Get geometrical data
    xt::xtensor<double, 2> J = xt::zeros<double>({gdim, tdim});
    xt::xtensor<double, 2> K = xt::zeros<double>({tdim, gdim});
    std::array<std::size_t, 2> shape = {d, gdim};
    xt::xtensor<double, 2> coord = xt::adapt(coordinate_dofs, gdim * d, xt::no_ownership(), shape);

    // Compute Jacobian, its inverse and the determinant
    dolfinx_cuas::math::compute_jacobian(dphi0_c, coord, J);
    dolfinx_cuas::math::compute_inv(J, K);
    double detJ = std::fabs(dolfinx_cuas::math::compute_determinant(J));

    // Temporary variable for grad(phi) on physical cell
    xt::xtensor<double, 2> dphi_phys({ndofs_cell, bs});

    // Main loop
    for (std::size_t q = 0; q < weights.size(); q++)
    {
      const double w0 = weights[q] * detJ;
      // Precompute J^-T * dphi
      std::fill(dphi_phys.begin(), dphi_phys.end(), 0);
      for (int i = 0; i < ndofs_cell; i++)
      {
        for (int j = 0; j < bs; j++)
        {
          double acc = 0;
          for (int k = 0; k < tdim; k++)
            acc += K(k, j) * _dphi(q, i, k);
          dphi_phys(i, j) += acc;
        }
      }

      // Add contributions to local matrix
      for (int i = 0; i < ndofs_cell; i++)
      {
        for (int j = 0; j < ndofs_cell; j++)
        {
          // Compute block invariant term from sigma(u):eps(v)
          double block_invariant = 0;
          for (int s = 0; s < bs; s++)
            block_invariant += dphi_phys(i, s) * dphi_phys(j, s);
          block_invariant *= w0;

          for (int k = 0; k < bs; ++k)
          {
            const size_t row = (k + i * bs) * (ndofs_cell * bs);

            // Add block invariant term from sigma(u):eps(v)
            A[row + j * bs + k] += block_invariant;

            for (int l = 0; l < bs; ++l)
              A[row + j * bs + l] += dphi_phys(i, l) * dphi_phys(j, k) * w0;
          }
        }
      }
    }
  };

  switch (type)
  {
  case dolfinx_cuas::Kernel::Mass:
    return mass;
  case dolfinx_cuas::Kernel::MassTensor:
    return masstensor;
  case dolfinx_cuas::Kernel::Stiffness:
    return stiffness;
  case dolfinx_cuas::Kernel::TrEps:
    return tr_eps;
  case dolfinx_cuas::Kernel::SymGrad:
    return sym_grad_eps;
  default:
    throw std::runtime_error("unrecognized kernel");
  }
}
} // namespace
namespace dolfinx_cuas
{

/// Create integration kernel for Pth order Lagrange elements
/// @param[in] type The kernel type (Mass or Stiffness)
/// @param[in] P Degree of the element
/// @param[in] bs The block size
/// @return The integration kernel
kernel_fn generate_kernel(dolfinx_cuas::Kernel type, int P, int bs)
{
  switch (P)
  {
  case 1:
    switch (bs)
    {
    case 1:
      return generate_tet_kernel<1, 1>(type);
    case 2:
      return generate_tet_kernel<1, 2>(type);
    case 3:
      return generate_tet_kernel<1, 3>(type);
    default:
      throw std::runtime_error("Can only have block size from 1 to 3.");
    }
  case 2:
    switch (bs)
    {
    case 1:
      return generate_tet_kernel<2, 1>(type);
    case 2:
      return generate_tet_kernel<2, 2>(type);
    case 3:
      return generate_tet_kernel<2, 3>(type);
    default:
      throw std::runtime_error("Can only have block size from 1 to 3.");
    }
  case 3:
    switch (bs)
    {
    case 1:
      return generate_tet_kernel<3, 1>(type);
    case 2:
      return generate_tet_kernel<3, 2>(type);
    case 3:
      return generate_tet_kernel<3, 3>(type);
    default:
      throw std::runtime_error("Can only have block size from 1 to 3.");
    }
  case 4:
    switch (bs)
    {
    case 1:
      return generate_tet_kernel<4, 1>(type);
    case 2:
      return generate_tet_kernel<4, 2>(type);
    case 3:
      return generate_tet_kernel<4, 3>(type);
    default:
      throw std::runtime_error("Can only have block size from 1 to 3.");
    }
  case 5:
    switch (bs)
    {
    case 1:
      return generate_tet_kernel<5, 1>(type);
    case 2:
      return generate_tet_kernel<5, 2>(type);
    case 3:
      return generate_tet_kernel<5, 3>(type);
    default:
      throw std::runtime_error("Can only have block size from 1 to 3.");
    }
  default:
    throw std::runtime_error("Custom kernel only supported up to 5th order");
  }
}
} // namespace dolfinx_cuas<|MERGE_RESOLUTION|>--- conflicted
+++ resolved
@@ -84,11 +84,8 @@
       for (std::int32_t i = 0; i < ndofs_cell; i++)
         _dphi(q, i, k) = dphi(k, q, i);
 
-<<<<<<< HEAD
   std::array<std::size_t, 2> shape = {d, gdim};
   std::array<std::size_t, 2> shape_d = {ndofs_cell, gdim};
-=======
->>>>>>> 4c6f2be5
   kernel_fn stiffness
       = [=](double* A, const double* c, const double* w, const double* coordinate_dofs,
             const int* entity_local_index, const std::uint8_t* quadrature_permutation)
