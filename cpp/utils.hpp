--- conflicted
+++ resolved
@@ -130,16 +130,12 @@
   return xt::allclose(_A, _B);
 }
 
-<<<<<<< HEAD
-// Pack coefficients
-=======
 /// Prepare coefficients (dolfinx.Function's) for assembly with custom kernels
 /// by packing them as a 2D array, where the ith row maps to the ith local cell.
 /// For each row, the first N_0 columns correspond to the values of the 0th function space with N_0
 /// dofs. If function space is blocked, the coefficients are ordered in XYZ XYZ ordering.
 /// @param[in] coeffs The coefficients to pack
 /// @param[out] c The packed coefficients
->>>>>>> 05726951
 dolfinx::array2d<PetscScalar>
 pack_coefficients(std::vector<std::shared_ptr<const dolfinx::fem::Function<PetscScalar>>> coeffs)
 {
