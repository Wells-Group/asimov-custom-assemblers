--- conflicted
+++ resolved
@@ -41,10 +41,7 @@
   auto f_tab = surface_element.tabulate(1, qp_ref_facet);
   xt::xtensor<double, 2> phi_f = xt::view(f_tab, 0, xt::all(), xt::all(), 0);
   xt::xtensor<double, 3> dphi_f = xt::view(f_tab, xt::range(1, tdim + 1), xt::all(), xt::all(), 0);
-<<<<<<< HEAD
-=======
-
->>>>>>> c46b87b9
+
   // Structures required for pushing forward quadrature points
   auto facets
       = basix::cell::topology(basix_element.cell_type())[tdim - 1]; // Topology of basix facets
