--- conflicted
+++ resolved
@@ -28,47 +28,15 @@
   auto kappa = std::make_shared<fem::Constant<PetscScalar>>(1.0);
   auto a = std::make_shared<fem::Form<PetscScalar>>(
       fem::create_form<PetscScalar>(*form_problem_a, {V, V}, {}, {{"kappa", kappa}}, {}));
-<<<<<<< HEAD
 
   // Matrix to be used with custom assembler
   la::PETScMatrix A = la::PETScMatrix(fem::create_matrix(*a), false);
   MatZeroEntries(A.mat());
 
-=======
-
-  // Define active cells
-  const std::int32_t tdim = mesh->topology().dim();
-  const std::int32_t ncells = mesh->topology().index_map(tdim)->size_local();
-  xt::xarray<std::int32_t> active_cells = xt::arange<std::int32_t>(0, ncells);
-
-  // Extract function space data
-  std::shared_ptr<const fem::DofMap> dofmap0 = a->function_spaces().at(0)->dofmap();
-  std::shared_ptr<const fem::DofMap> dofmap1 = a->function_spaces().at(1)->dofmap();
-  const graph::AdjacencyList<std::int32_t>& dofs0 = dofmap0->list();
-  const int bs0 = dofmap0->bs();
-  const graph::AdjacencyList<std::int32_t>& dofs1 = dofmap1->list();
-  const int bs1 = dofmap1->bs();
-  std::vector<bool> bc0;
-  std::vector<bool> bc1;
-
-  // Pack constants and coefficients
-  const std::vector<double> constants = dolfinx::fem::pack_constants(*a);
-  const array2d<double> coeffs = dolfinx::fem::pack_coefficients(*a);
-
-  auto cell_info = mesh->topology().get_cell_permutation_info();
-
-  auto kernel = dolfinx_cuas::generate_kernel("Lagrange", "tetrahedron", Kernel::Stiffness, 1);
-
-  // Matrix to be used with custom assembler
-  la::PETScMatrix A = la::PETScMatrix(fem::create_matrix(*a), false);
-  MatZeroEntries(A.mat());
-  
->>>>>>> d686a495
   // Matrix to be used with custom DOLFINx/FFCx
   la::PETScMatrix B = la::PETScMatrix(fem::create_matrix(*a), false);
   MatZeroEntries(B.mat());
 
-<<<<<<< HEAD
   auto kernel = dolfinx_cuas::generate_kernel("Lagrange", "tetrahedron", Kernel::Stiffness, 2);
 
   // Define active cells
@@ -92,8 +60,6 @@
 
   auto cell_info = mesh->topology().get_cell_permutation_info();
 
-=======
->>>>>>> d686a495
   common::Timer t0("~Assemble Matrix Custom");
   dolfinx::fem::impl::assemble_cells<double>(la::PETScMatrix::set_block_fn(A.mat(), ADD_VALUES),
                                              mesh->geometry(), active_cells, dofs0, bs0, dofs1, bs1,
@@ -112,11 +78,7 @@
   MatNorm(A.mat(), NORM_FROBENIUS, &normA);
 
   double normB;
-<<<<<<< HEAD
   MatNorm(B.mat(), NORM_FROBENIUS, &normB);
-=======
-  MatNorm(A.mat(), NORM_FROBENIUS, &normB);
->>>>>>> d686a495
 
   assert(xt::isclose(normA, normB));
 
