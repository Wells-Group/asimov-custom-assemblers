import dolfinx
import basix
import numpy as np

__all__ = ["facet_master_puppet_relation"]

_dolfinx_to_basix_celltype = {dolfinx.cpp.mesh.CellType.interval: basix.CellType.interval,
                              dolfinx.cpp.mesh.CellType.triangle: basix.CellType.triangle,
                              dolfinx.cpp.mesh.CellType.quadrilateral: basix.CellType.quadrilateral,
                              dolfinx.cpp.mesh.CellType.hexahedron: basix.CellType.hexahedron,
                              dolfinx.cpp.mesh.CellType.tetrahedron: basix.CellType.tetrahedron}


def facet_master_puppet_relation(mesh, puppet_facets, candidate_facets, quadrature_degree=None):
    """
    For a set of facets, find which of the candidate facets are closest to each of them.

    Parameters
    ----------
    mesh
        The mesh
    puppet_facets
        List of facets (local to process) that we are finding the closest facet to.
    candidate_facets
        List of facets (local to process) that are the possible closest facets
    quadrature_degree
        Integer (default: None) indicating if the search should include points on the
        facet (quadrature points of some order). If None: search is only done at vertices
    """

    # Mesh info
    gdim = mesh.geometry.dim
    tdim = mesh.topology.dim
    fdim = tdim - 1
    mesh_geometry = mesh.geometry.x
    x_dofmap = mesh.geometry.dofmap
    cell_type = mesh.topology.cell_type
    cmap = mesh.geometry.cmap
    degree = mesh.ufl_domain().ufl_coordinate_element().degree()

    # Create midpoint tree as compute_closest_entity will be called many times
    master_bbox = dolfinx.cpp.geometry.BoundingBoxTree(mesh, fdim, candidate_facets)
    master_midpoint_tree = dolfinx.cpp.geometry.create_midpoint_tree(mesh, fdim, candidate_facets)

    # Connectivity to evaluate at vertices
    mesh.topology.create_connectivity(fdim, 0)
    f_to_v = mesh.topology.connectivity(fdim, 0)

    # Connectivity to evaluate at quadrature points
    mesh.topology.create_connectivity(fdim, tdim)
    f_to_c = mesh.topology.connectivity(fdim, tdim)
    mesh.topology.create_connectivity(tdim, fdim)
    c_to_f = mesh.topology.connectivity(tdim, fdim)

    # Create reference topology and geometry
    basix_cell = _dolfinx_to_basix_celltype[cell_type]
    facet_topology = basix.topology(basix_cell)[fdim]
    ref_geom = basix.geometry(basix_cell)

    # Create facet quadrature points
    if quadrature_degree is not None:
<<<<<<< HEAD
        # FIXME: assuming all facets have the same cell type
=======
>>>>>>> c4eed10c
        basix_facet = _dolfinx_to_basix_celltype[dolfinx.cpp.mesh.cell_entity_type(cell_type, fdim, 0)]
        quadrature_points, _ = basix.make_quadrature("default", basix_facet, quadrature_degree)

        # Tabulate basis functions at quadrature points
<<<<<<< HEAD
        # FIXME: assuming all facets are the same type
=======
        # FIXME: Does not work for prism meshes
>>>>>>> c4eed10c
        surface_cell_type = dolfinx.cpp.mesh.cell_entity_type(mesh.topology.cell_type, mesh.topology.dim - 1, 0)
        surface_str = dolfinx.cpp.mesh.to_string(surface_cell_type)

        # Push forward quadrature points on reference facet to reference cell
        surface_element = basix.create_element(basix.finite_element.string_to_family("Lagrange", surface_str),
                                               basix.cell.string_to_type(surface_str),
                                               degree, basix.LagrangeVariant.equispaced)
        c_tab = surface_element.tabulate_x(0, quadrature_points)
        phi_s = c_tab[0, :, :, 0]  # Assuming value_size == 1 for coordinate element
        q_cell = {}
        for i, facet in enumerate(facet_topology):
            coords = ref_geom[facet]
            q_cell[i] = phi_s @ coords

    puppet_to_master = {}
    print("dist python")
    for facet in puppet_facets:
        if quadrature_degree is None:
            # For each vertex on facet, find closest entity on the other interface
            vertices = f_to_v.links(facet)
            vertex_x = dolfinx.cpp.mesh.entities_to_geometry(mesh, 0, vertices, False)
            m_facets = []
            for geometry_index in vertex_x:
                point = mesh_geometry[geometry_index].reshape(3,)
                print("point")
                print(point)
                # Find initial search radius
                potential_facet, R_init = dolfinx.geometry.compute_closest_entity(master_midpoint_tree, point, mesh)
                # Find mesh entity
                master_facet, R = dolfinx.geometry.compute_closest_entity(master_bbox, point, mesh, R=R_init)
                m_facets.append(master_facet)
            puppet_to_master[facet] = np.unique(m_facets)
        else:
            # For each facet, find the facet closest to each quadratue point
            o_facets = []

            # First, find local index of facet in cell
            cells = f_to_c.links(facet)
            assert(len(cells) == 1)
            cell = cells[0]
            x_dofs = x_dofmap.links(cell)
            facets = c_to_f.links(cell)
            local_index = np.argwhere(facets == facet)[0, 0]

            # Second, push forward reference quadrature (cell) to physical cell
            coordinate_dofs = mesh_geometry[x_dofs, : gdim]
            x = cmap.push_forward(q_cell[local_index], coordinate_dofs)

            quadrature_padded = np.zeros((x.shape[0], 3))
            quadrature_padded[:, :gdim] = x
            for point in quadrature_padded:
                # Find initial search radius
                potential_facet, R_init = dolfinx.geometry.compute_closest_entity(master_midpoint_tree, point, mesh)

                # Find mesh entity
                master_facet, R = dolfinx.geometry.compute_closest_entity(master_bbox, point, mesh, R=R_init)

                # Compute distance from quadrature point to closest facet
                master_facet_geometry = dolfinx.cpp.mesh.entities_to_geometry(mesh, fdim, [master_facet], False)
                master_coords = mesh_geometry[master_facet_geometry][0]
                # print(master_coords.shape)
                # print(point.shape)
                dist_vec = dolfinx.geometry.compute_distance_gjk(master_coords, point)
                print(dist_vec)
                o_facets.append(master_facet)

            puppet_to_master[facet] = np.unique(o_facets)
    return puppet_to_master<|MERGE_RESOLUTION|>--- conflicted
+++ resolved
@@ -59,19 +59,12 @@
 
     # Create facet quadrature points
     if quadrature_degree is not None:
-<<<<<<< HEAD
-        # FIXME: assuming all facets have the same cell type
-=======
->>>>>>> c4eed10c
+        # FIXME: Does not work for prism meshes
         basix_facet = _dolfinx_to_basix_celltype[dolfinx.cpp.mesh.cell_entity_type(cell_type, fdim, 0)]
         quadrature_points, _ = basix.make_quadrature("default", basix_facet, quadrature_degree)
 
         # Tabulate basis functions at quadrature points
-<<<<<<< HEAD
-        # FIXME: assuming all facets are the same type
-=======
         # FIXME: Does not work for prism meshes
->>>>>>> c4eed10c
         surface_cell_type = dolfinx.cpp.mesh.cell_entity_type(mesh.topology.cell_type, mesh.topology.dim - 1, 0)
         surface_str = dolfinx.cpp.mesh.to_string(surface_cell_type)
 
