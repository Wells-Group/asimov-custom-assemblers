--- conflicted
+++ resolved
@@ -9,11 +9,7 @@
 #include "kernelwrapper.h"
 #include <dolfinx/la/PETScMatrix.h>
 #include <dolfinx/mesh/MeshTags.h>
-<<<<<<< HEAD
 #include <dolfinx_cuas/QuadratureRule.hpp>
-#include <dolfinx_cuas/assembly.hpp>
-=======
->>>>>>> 6bb082d9
 #include <dolfinx_cuas/contact/Contact.hpp>
 #include <dolfinx_cuas/kernels_non_const_coefficient.hpp>
 #include <dolfinx_cuas/matrix_assembly.hpp>
@@ -50,9 +46,9 @@
       m, "QuadratureRule", "QuadratureRule object")
       .def(py::init<dolfinx::mesh::CellType, int, std::string>(), py::arg("cell_type"),
            py::arg("degree"), py::arg("type") = "default")
-      .def_property_readonly("points", [](dolfinx_cuas::QuadratureRule self)
+      .def_property_readonly("points", [](dolfinx_cuas::QuadratureRule& self)
                              { return dolfinx_cuas_wrappers::xt_as_pyarray(self.points()); })
-      .def_property_readonly("weights", [](dolfinx_cuas::QuadratureRule self)
+      .def_property_readonly("weights", [](dolfinx_cuas::QuadratureRule& self)
                              { return dolfinx_cuas_wrappers::xt_as_pyarray(self.weights()); });
 
   // Contact class
@@ -73,41 +69,37 @@
       .def("facet_1", &dolfinx_cuas::contact::Contact::facet_1);
   m.def("generate_surface_kernel",
         [](std::shared_ptr<const dolfinx::fem::FunctionSpace> V, dolfinx_cuas::Kernel type,
-           dolfinx_cuas::QuadratureRule quadrature_rule)
+           dolfinx_cuas::QuadratureRule& quadrature_rule)
         {
           return cuas_wrappers::KernelWrapper(
               dolfinx_cuas::generate_surface_kernel(V, type, quadrature_rule));
         });
   m.def("generate_kernel",
-        [](dolfinx_cuas::Kernel type, int p, int bs, dolfinx_cuas::QuadratureRule q_rule) {
+        [](dolfinx_cuas::Kernel type, int p, int bs, dolfinx_cuas::QuadratureRule& q_rule) {
           return cuas_wrappers::KernelWrapper(dolfinx_cuas::generate_kernel(type, p, bs, q_rule));
         });
-<<<<<<< HEAD
-=======
-  m.def("generate_kernel", [](dolfinx_cuas::Kernel type, int p, int bs)
-        { return cuas_wrappers::KernelWrapper(dolfinx_cuas::generate_kernel(type, p, bs)); });
   m.def("generate_vector_kernel",
         [](std::shared_ptr<const dolfinx::fem::FunctionSpace> V, dolfinx_cuas::Kernel type,
-           int quad_degree)
+           dolfinx_cuas::QuadratureRule& quadrature_rule)
         {
           return cuas_wrappers::KernelWrapper(
-              dolfinx_cuas::generate_vector_kernel(V, type, quad_degree));
+              dolfinx_cuas::generate_vector_kernel(V, type, quadrature_rule));
         });
->>>>>>> 6bb082d9
+
   m.def("generate_coeff_kernel",
         [](dolfinx_cuas::Kernel type,
            std::vector<std::shared_ptr<const dolfinx::fem::Function<PetscScalar>>> coeffs, int p,
-           dolfinx_cuas::QuadratureRule q_rule)
+           dolfinx_cuas::QuadratureRule& q_rule)
         {
           return cuas_wrappers::KernelWrapper(
               dolfinx_cuas::generate_coeff_kernel(type, coeffs, p, q_rule));
         });
   m.def("generate_surface_vector_kernel",
         [](std::shared_ptr<const dolfinx::fem::FunctionSpace> V, dolfinx_cuas::Kernel type,
-           int quad_degree)
+           dolfinx_cuas::QuadratureRule& quadrature_rule)
         {
           return cuas_wrappers::KernelWrapper(
-              dolfinx_cuas::generate_surface_vector_kernel(V, type, quad_degree));
+              dolfinx_cuas::generate_surface_vector_kernel(V, type, quadrature_rule));
         });
 
   m.def("assemble_matrix",
