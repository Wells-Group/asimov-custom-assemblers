--- conflicted
+++ resolved
@@ -9,11 +9,7 @@
 #include "kernelwrapper.h"
 #include <dolfinx/la/PETScMatrix.h>
 #include <dolfinx/mesh/MeshTags.h>
-<<<<<<< HEAD
-=======
 #include <dolfinx_cuas/QuadratureRule.hpp>
-#include <dolfinx_cuas/contact/Contact.hpp>
->>>>>>> 98fd111f
 #include <dolfinx_cuas/kernels_non_const_coefficient.hpp>
 #include <dolfinx_cuas/matrix_assembly.hpp>
 #include <dolfinx_cuas/surface_kernels.hpp>
@@ -45,16 +41,11 @@
 #else
   m.attr("__version__") = "dev";
 #endif
-<<<<<<< HEAD
 
   // Create contact submodule [contact]
   py::module contact = m.def_submodule("contact", "contact module");
   dolfinx_cuas_wrappers::contact(contact);
 
-  py::class_<cuas_wrappers::KernelWrapper, std::shared_ptr<cuas_wrappers::KernelWrapper>>(
-      m, "KernelWrapper", "Wrapper for C++ integration kernels");
-
-=======
   // Kernel wrapper class
   py::class_<cuas_wrappers::KernelWrapper, std::shared_ptr<cuas_wrappers::KernelWrapper>>(
       m, "KernelWrapper", "Wrapper for C++ integration kernels");
@@ -69,23 +60,6 @@
       .def_property_readonly("weights", [](dolfinx_cuas::QuadratureRule& self)
                              { return dolfinx_cuas_wrappers::xt_as_pyarray(self.weights()); });
 
-  // Contact class
-  py::class_<dolfinx_cuas::contact::Contact, std::shared_ptr<dolfinx_cuas::contact::Contact>>(
-      m, "Contact", "Contact object")
-      .def(py::init<std::shared_ptr<dolfinx::mesh::MeshTags<std::int32_t>>, int, int,
-                    std::shared_ptr<dolfinx::fem::FunctionSpace>>(),
-           py::arg("marker"), py::arg("suface_0"), py::arg("surface_1"), py::arg("V"))
-      .def("create_distance_map",
-           [](dolfinx_cuas::contact::Contact& self, int origin_meshtag)
-           {
-             self.create_distance_map(origin_meshtag);
-             return;
-           })
-      .def("map_0_to_1", &dolfinx_cuas::contact::Contact::map_0_to_1)
-      .def("map_1_to_0", &dolfinx_cuas::contact::Contact::map_1_to_0)
-      .def("facet_0", &dolfinx_cuas::contact::Contact::facet_0)
-      .def("facet_1", &dolfinx_cuas::contact::Contact::facet_1);
->>>>>>> 98fd111f
   m.def("generate_surface_kernel",
         [](std::shared_ptr<const dolfinx::fem::FunctionSpace> V, dolfinx_cuas::Kernel type,
            dolfinx_cuas::QuadratureRule& quadrature_rule)
