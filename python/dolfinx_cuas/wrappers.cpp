--- conflicted
+++ resolved
@@ -128,40 +128,48 @@
               xtl::span(constants.data(), constants.shape(0)), type);
         });
   m.def("pack_coefficients",
-<<<<<<< HEAD
-        [](std::vector<std::shared_ptr<const dolfinx::fem::Function<PetscScalar>>> coeffs)
-        { return dolfinx_cuas_wrappers::as_pyarray2d(dolfinx_cuas::pack_coefficients(coeffs)); });
+        [](std::vector<std::shared_ptr<const dolfinx::fem::Function<PetscScalar>>> functions)
+        {
+          auto [coeffs, cstride] = dolfinx_cuas::pack_coefficients(functions);
+          int shape0 = cstride == 0 ? 0 : coeffs.size() / cstride;
+          return dolfinx_cuas_wrappers::as_pyarray(std::move(coeffs), std::array{shape0, cstride});
+        });
   m.def("pack_coefficient_quadrature",
         [](std::shared_ptr<const dolfinx::fem::Function<PetscScalar>> coeff, int q)
         {
-          return dolfinx_cuas_wrappers::as_pyarray2d(
-              dolfinx_cuas::pack_coefficient_quadrature(coeff, q));
+          auto [coeffs, cstride] = dolfinx_cuas::pack_coefficient_quadrature(coeff, q);
+          int shape0 = cstride == 0 ? 0 : coeffs.size() / cstride;
+          return dolfinx_cuas_wrappers::as_pyarray(std::move(coeffs), std::array{shape0, cstride});
         });
   m.def("pack_coefficient_facet",
         [](std::shared_ptr<const dolfinx::fem::Function<PetscScalar>> coeff, int q,
            const py::array_t<std::int32_t, py::array::c_style>& active_facets)
         {
-          return dolfinx_cuas_wrappers::as_pyarray2d(dolfinx_cuas::pack_coefficient_facet(
-              coeff, q, xtl::span<const std::int32_t>(active_facets.data(), active_facets.size())));
+          auto [coeffs, cstride] = dolfinx_cuas::pack_coefficient_facet(
+              coeff, q, xtl::span<const std::int32_t>(active_facets.data(), active_facets.size()));
+          int shape0 = cstride == 0 ? 0 : coeffs.size() / cstride;
+          return dolfinx_cuas_wrappers::as_pyarray(std::move(coeffs), std::array{shape0, cstride});
         });
 
   m.def("pack_circumradius_facet",
         [](std::shared_ptr<const dolfinx::mesh::Mesh> mesh,
            const py::array_t<std::int32_t, py::array::c_style>& active_facets)
         {
-          return dolfinx_cuas_wrappers::as_pyarray2d(dolfinx_cuas::pack_circumradius_facet(
-              mesh, xtl::span<const std::int32_t>(active_facets.data(), active_facets.size())));
+          auto [coeffs, cstride] = dolfinx_cuas::pack_circumradius_facet(
+              mesh, xtl::span<const std::int32_t>(active_facets.data(), active_facets.size()));
+          int shape0 = cstride == 0 ? 0 : coeffs.size() / cstride;
+          return dolfinx_cuas_wrappers::as_pyarray(std::move(coeffs), std::array{shape0, cstride});
         });
   m.def("facet_to_cell_data",
         [](std::shared_ptr<const dolfinx::mesh::Mesh> mesh,
            const py::array_t<std::int32_t, py::array::c_style>& active_facets,
            const py::array_t<PetscScalar, py::array::c_style>& data, int num_cols)
         {
-          dolfinx::array2d<PetscScalar> _data(data.shape()[0], data.shape()[1]);
-          std::copy_n(data.data(), data.size(), _data.data());
-          return dolfinx_cuas_wrappers::as_pyarray2d(dolfinx_cuas::facet_to_cell_data(
+          auto [coeffs, cstride] = dolfinx_cuas::facet_to_cell_data(
               mesh, xtl::span<const std::int32_t>(active_facets.data(), active_facets.size()),
-              _data, num_cols));
+              xtl::span<const PetscScalar>(data.data(), data.size()), num_cols);
+          int shape0 = cstride == 0 ? 0 : coeffs.size() / cstride;
+          return dolfinx_cuas_wrappers::as_pyarray(std::move(coeffs), std::array{shape0, cstride});
         });
   // FIXME: Currently exposed for debugging. Possibly not wanted?
   m.def("create_reference_facet_qp",
@@ -170,13 +178,6 @@
           auto [qp, w] = dolfinx_cuas::create_reference_facet_qp(mesh, quadrature_degree);
           return std::pair(py::array_t<double>(qp.shape(), qp.data()),
                            py::array_t<double>(w.size(), w.data()));
-=======
-        [](std::vector<std::shared_ptr<const dolfinx::fem::Function<PetscScalar>>> functions)
-        {
-          auto [coeffs, cstride] = dolfinx_cuas::pack_coefficients(functions);
-          int shape0 = cstride == 0 ? 0 : coeffs.size() / cstride;
-          return dolfinx_cuas_wrappers::as_pyarray(std::move(coeffs), std::array{shape0, cstride});
->>>>>>> 101df78c
         });
 
   py::enum_<dolfinx_cuas::Kernel>(m, "Kernel")
