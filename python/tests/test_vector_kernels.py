--- conflicted
+++ resolved
@@ -16,52 +16,52 @@
 compare_matrices = dolfinx_cuas.utils.compare_matrices
 
 
-# @pytest.mark.parametrize("kernel_type", [kt.Rhs])
-# @pytest.mark.parametrize("dim", [2, 3])
-# @pytest.mark.parametrize("P", [1, 2, 3, 4, 5])
-# def test_vector_kernels(dim, kernel_type, P):
-#     N = 30 if dim == 2 else 10
-#     mesh = dolfinx.UnitSquareMesh(MPI.COMM_WORLD, N, N) if dim == 2 else dolfinx.UnitCubeMesh(MPI.COMM_WORLD, N, N, N)
+@pytest.mark.parametrize("kernel_type", [kt.Rhs])
+@pytest.mark.parametrize("dim", [2, 3])
+@pytest.mark.parametrize("P", [1, 2, 3, 4, 5])
+def test_vector_kernels(dim, kernel_type, P):
+    N = 30 if dim == 2 else 10
+    mesh = dolfinx.UnitSquareMesh(MPI.COMM_WORLD, N, N) if dim == 2 else dolfinx.UnitCubeMesh(MPI.COMM_WORLD, N, N, N)
 
-#     # Define variational form
-#     V = dolfinx.FunctionSpace(mesh, ("CG", P))
+    # Define variational form
+    V = dolfinx.FunctionSpace(mesh, ("CG", P))
 
-#     v = ufl.TestFunction(V)
-#     dx = ufl.Measure("dx", domain=mesh)
-#     L = v * dx
-#     kernel_type = kt.Rhs
+    v = ufl.TestFunction(V)
+    dx = ufl.Measure("dx", domain=mesh)
+    L = v * dx
+    kernel_type = kt.Rhs
 
-#     # Compile UFL form
-#     cffi_options = ["-Ofast", "-march=native"]
-#     L = dolfinx.fem.Form(L, jit_parameters={"cffi_extra_compile_args": cffi_options, "cffi_libraries": ["m"]})
-#     b = dolfinx.fem.create_vector(L)
+    # Compile UFL form
+    cffi_options = ["-Ofast", "-march=native"]
+    L = dolfinx.fem.Form(L, jit_parameters={"cffi_extra_compile_args": cffi_options, "cffi_libraries": ["m"]})
+    b = dolfinx.fem.create_vector(L)
 
-#     # Normal assembly
-#     b.zeroEntries()
-#     dolfinx.fem.assemble_vector(b, L)
-#     b.assemble()
+    # Normal assembly
+    b.zeroEntries()
+    dolfinx.fem.assemble_vector(b, L)
+    b.assemble()
 
-#     # Custom assembly
-#     num_local_cells = mesh.topology.index_map(mesh.topology.dim).size_local
-#     active_cells = np.arange(num_local_cells, dtype=np.int32)
-#     b2 = dolfinx.fem.create_vector(L)
+    # Custom assembly
+    num_local_cells = mesh.topology.index_map(mesh.topology.dim).size_local
+    active_cells = np.arange(num_local_cells, dtype=np.int32)
+    b2 = dolfinx.fem.create_vector(L)
 
-#     q_rule = dolfinx_cuas.cpp.QuadratureRule(mesh.topology.cell_type, P + 1, "default")
-#     kernel = dolfinx_cuas.cpp.generate_vector_kernel(V._cpp_object, kernel_type, q_rule)
-#     b2.zeroEntries()
-#     consts = np.zeros(0)
-#     coeffs = np.zeros((num_local_cells, 0), dtype=PETSc.ScalarType)
-#     dolfinx_cuas.assemble_vector(b2, V, active_cells, kernel, coeffs, consts, it.cell)
-#     b2.assemble()
+    q_rule = dolfinx_cuas.cpp.QuadratureRule(mesh.topology.cell_type, P + 1, "default")
+    kernel = dolfinx_cuas.cpp.generate_vector_kernel(V._cpp_object, kernel_type, q_rule)
+    b2.zeroEntries()
+    consts = np.zeros(0)
+    coeffs = np.zeros((num_local_cells, 0), dtype=PETSc.ScalarType)
+    dolfinx_cuas.assemble_vector(b2, V, active_cells, kernel, coeffs, consts, it.cell)
+    b2.assemble()
 
-#     assert np.allclose(b.array, b2.array)
+    assert np.allclose(b.array, b2.array)
 
 
 @pytest.mark.parametrize("kernel_type", [kt.Rhs])
-@pytest.mark.parametrize("dim", [2])
-@pytest.mark.parametrize("P", [1])
+@pytest.mark.parametrize("dim", [2, 3])
+@pytest.mark.parametrize("P", [1, 2, 3, 4, 5])
 def test_vector_surface_kernel(dim, kernel_type, P):
-    N = 2 if dim == 2 else 10
+    N = 30 if dim == 2 else 10
     mesh = dolfinx.UnitSquareMesh(MPI.COMM_WORLD, N, N) if dim == 2 else dolfinx.UnitCubeMesh(MPI.COMM_WORLD, N, N, N)
 
     # Find facets on boundary to integrate over
@@ -93,11 +93,8 @@
     coeffs = np.zeros((num_local_cells, 0), dtype=PETSc.ScalarType)
 
     b2 = dolfinx.fem.create_vector(L)
-<<<<<<< HEAD
-    # FIXME: assuming all facets are the same type
-=======
+
     # FIXME: assuming all facets have the same cell type
->>>>>>> 6b5ccf74
     facet_type = dolfinx.cpp.mesh.cell_entity_type(mesh.topology.cell_type, mesh.topology.dim - 1, 0)
     q_rule = dolfinx_cuas.cpp.QuadratureRule(facet_type, P + 1, "default")
     kernel = dolfinx_cuas.cpp.generate_surface_vector_kernel(V._cpp_object, kernel_type, q_rule)
@@ -105,7 +102,4 @@
     dolfinx_cuas.assemble_vector(b2, V, ft.indices, kernel, coeffs, consts, it.exterior_facet)
     b2.assemble()
 
-    print(b.array)
-    print(b2.array)
-    print(np.max(np.abs(b.array - b2.array)))
     assert np.allclose(b.array, b2.array)