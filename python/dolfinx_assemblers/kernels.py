# Copyright (C) 2021 Jørgen S. Dokken, Igor Baratta
#
# SPDX-License-Identifier:    LGPL-3.0-or-later

import numba
import numpy as np
from basix.numba_helpers import (apply_dof_transformation_hexahedron,
                                 apply_dof_transformation_quadrilateral,
                                 apply_dof_transformation_tetrahedron,
                                 apply_dof_transformation_triangle)
from numba.typed import Dict

from .utils import compute_determinant, compute_inverse


@numba.njit(fastmath=True)
def mass_kernel(data: np.ndarray, num_cells: int, num_dofs_per_cell: int, num_dofs_x: int, x_dofs: np.ndarray,
                x: np.ndarray, gdim: int, tdim: int, c_tab: np.ndarray, q_p: np.ndarray, q_w: np.ndarray,
                phi: np.ndarray, is_affine: bool, e_transformations: Dict, e_dofs: Dict, ct: str, cell_info: int,
                needs_transformations: bool, block_size: int):
    """
    Assemble mass matrix into CSR array "data"
    """

    # Declaration of local structures
    geometry = np.zeros((num_dofs_x, gdim), dtype=np.float64)
    num_q_points = q_w.size
    if ct == "triangle":
        apply_dof_trans = apply_dof_transformation_triangle
    elif ct == "quadrilateral":
        apply_dof_trans = apply_dof_transformation_quadrilateral
    elif ct == "tetrahedron":
        apply_dof_trans = apply_dof_transformation_tetrahedron
    elif ct == "hexahedron":
        apply_dof_trans = apply_dof_transformation_hexahedron
    else:
        assert(False)
    J_q = np.zeros((num_q_points, gdim, tdim), dtype=np.float64)
    detJ_q = np.zeros((num_q_points, 1), dtype=np.float64)
    dphi_c = c_tab[1:gdim + 1, 0, :, 0].copy()
    detJ = np.zeros(1, dtype=np.float64)
    entries_per_cell = (block_size * num_dofs_per_cell)**2
    # Assemble matrix
    Ae = np.zeros((block_size * num_dofs_per_cell, block_size * num_dofs_per_cell))
    blocks = [np.arange(b, block_size * num_dofs_per_cell + b, block_size) for b in range(block_size)]

    for cell in range(num_cells):
        for j in range(num_dofs_x):
            geometry[j] = x[x_dofs[cell, j], : gdim]

        # Compute Jacobian at each quadrature point
        if is_affine:
            J_q[0] = np.dot(geometry.T, dphi_c.T)
            compute_determinant(J_q[0], detJ)
            detJ_q[:] = detJ[0]
        else:
            for i, q in enumerate(q_p):
                dphi_c[:] = c_tab[1:gdim + 1, i, :, 0]
                J_q[i] = geometry.T @ dphi_c.T
                compute_determinant(J_q[i], detJ)
                detJ_q[i] = detJ[0]

        if needs_transformations:
            # Transpose phi before applying dof transformations (ndofs, nquadpoints)
            phi_ = phi.T.copy()
            apply_dof_trans(e_transformations, e_dofs, phi_, num_q_points, cell_info[cell])
            # Reshape output as the transpose of the phi, i.e. (basis_function, quadrature_point)
            phi_T = phi_.copy()
        else:
            phi_T = phi.T.copy()
        phi_s = (phi_T.T * q_w) * np.abs(detJ_q)
        # Compute weighted basis functions at quadrature points
        # Compute Ae_(i,j) = sum_(s=1)^len(q_w) w_s phi_j(q_s) phi_i(q_s) |det(J(q_s))|
        kernel = phi_T @ phi_s
        # Insert per block size
        for i in range(num_dofs_per_cell):
            for b in range(block_size):
                Ai = Ae[i * block_size + b]
                Ai[blocks[b]] = kernel[i]
        # Add to csr matrix
        data[cell * entries_per_cell: (cell + 1) * entries_per_cell] = np.ravel(Ae)


@numba.njit(fastmath=True)
def stiffness_kernel(data: np.ndarray, num_cells: int, num_dofs_per_cell: int, num_dofs_x: int, x_dofs: np.ndarray,
                     x: np.ndarray, gdim: int, tdim: int, c_tab: np.ndarray, q_p: np.ndarray, q_w: np.ndarray,
                     dphi: np.ndarray, is_affine: bool, e_transformations: Dict, e_dofs: Dict, ct: str, cell_info: int,
                     needs_transformations: bool):
    """
    Assemble stiffness matrix into CSR array "data"
    """

    # Declaration of local structures
    geometry = np.zeros((num_dofs_x, gdim), dtype=np.float64)
    num_q_points = q_w.size
    if ct == "triangle":
        apply_dof_trans = apply_dof_transformation_triangle
    elif ct == "quadrilateral":
        apply_dof_trans = apply_dof_transformation_quadrilateral
    elif ct == "tetrahedron":
        apply_dof_trans = apply_dof_transformation_tetrahedron
    elif ct == "hexahedron":
        apply_dof_trans = apply_dof_transformation_hexahedron
    else:
        assert(False)

    J_q = np.zeros((q_w.size, gdim, tdim), dtype=np.float64)
    invJ = np.zeros((tdim, gdim), dtype=np.float64)
    detJ_q = np.zeros((q_w.size, 1), dtype=np.float64)
    dphi_c = c_tab[1:gdim + 1, 0, :, 0].copy()
    detJ = np.zeros(1, dtype=np.float64)
    entries_per_cell = num_dofs_per_cell**2
    dphi_p = np.zeros((gdim, dphi.shape[2], num_q_points), dtype=np.float64)
    dphi_i = np.zeros((tdim, dphi.shape[2], num_q_points), dtype=np.float64)
    kernel = np.zeros((dphi.shape[2], dphi.shape[2]), dtype=np.float64)

    for cell in range(num_cells):
        if needs_transformations:
            # FIXME: Can apply_dof_trans be applied to all dphidxi simultaneously?
            for i in range(tdim):
                # Reshape input as the transpose of the phi, i.e. (basis_function, quadrature_point)
                dphidxi = dphi[i].T.copy()
                apply_dof_trans(e_transformations, e_dofs, dphidxi, num_q_points, cell_info[cell])
                dphi_i[i, :, :] = dphidxi
        else:
            for i in range(tdim):
                dphi_i[i, :, :] = dphi[i, :, :].T.copy()

        for j in range(num_dofs_x):
            geometry[j] = x[x_dofs[cell, j], : gdim]

        # Compute Jacobian at each quadrature point
        if is_affine:
            dphi_c[:] = c_tab[1:gdim + 1, 0, :, 0]
            J_q[:] = np.dot(geometry.T, dphi_c.T)
            compute_inverse(J_q[0], invJ, detJ)
            detJ_q[:] = detJ[0]
            for p in range(num_q_points):
<<<<<<< HEAD
                for d in range(dphi.shape[2]):
                    dphi_p[:, d, p] = dphi_i[:, d, p].T.copy() @ invJ
=======
                dphi_p[:, :, p] = invJ @ dphi_i[:, :, p].copy()
>>>>>>> f0b4b441
        else:
            for i, q in enumerate(q_p):
                dphi_c[:] = c_tab[1:gdim + 1, i, :, 0]
                J_q[i] = geometry.T @ dphi_c.T
                compute_inverse(J_q[i], invJ, detJ)
                detJ_q[i] = detJ[0]
<<<<<<< HEAD
                for d in range(dphi.shape[2]):
                    dphi_p[:, d, i] = dphi_i[:, d, i].T.copy() @ invJ

        # Compute weighted basis functions at quadrature points
        scale = q_w * np.abs(detJ_q)
        kernel = np.zeros((dphi.shape[2], dphi.shape[2]), dtype=np.float64)
        for i in range(gdim):
=======
                dphi_p[:, :, i] = invJ @ dphi_i[:, :, i].copy()

        # Compute weighted basis functions at quadrature points
        scale = q_w * np.abs(detJ_q)
        kernel.fill(0)
        for i in range(tdim):
>>>>>>> f0b4b441
            dphidxi = dphi_p[i, :, :]
            # Compute Ae_(k,j) += sum_(s=1)^len(q_w) w_s dphi_k/dx_i(q_s) dphi_j/dx_i(q_s) |det(J(q_s))|
            kernel += dphidxi.copy() @ (dphidxi.T * scale)

        # Add to csr matrix
        data[cell * entries_per_cell: (cell + 1) * entries_per_cell] = np.ravel(kernel)<|MERGE_RESOLUTION|>--- conflicted
+++ resolved
@@ -136,34 +136,21 @@
             compute_inverse(J_q[0], invJ, detJ)
             detJ_q[:] = detJ[0]
             for p in range(num_q_points):
-<<<<<<< HEAD
                 for d in range(dphi.shape[2]):
-                    dphi_p[:, d, p] = dphi_i[:, d, p].T.copy() @ invJ
-=======
-                dphi_p[:, :, p] = invJ @ dphi_i[:, :, p].copy()
->>>>>>> f0b4b441
+                    dphi_p[:, d, p] = dphi_i[:, d, p].copy() @ invJ
         else:
             for i, q in enumerate(q_p):
                 dphi_c[:] = c_tab[1:gdim + 1, i, :, 0]
                 J_q[i] = geometry.T @ dphi_c.T
                 compute_inverse(J_q[i], invJ, detJ)
                 detJ_q[i] = detJ[0]
-<<<<<<< HEAD
                 for d in range(dphi.shape[2]):
-                    dphi_p[:, d, i] = dphi_i[:, d, i].T.copy() @ invJ
-
-        # Compute weighted basis functions at quadrature points
-        scale = q_w * np.abs(detJ_q)
-        kernel = np.zeros((dphi.shape[2], dphi.shape[2]), dtype=np.float64)
-        for i in range(gdim):
-=======
-                dphi_p[:, :, i] = invJ @ dphi_i[:, :, i].copy()
+                    dphi_p[:, d, i] = dphi_i[:, d, i].copy() @ invJ
 
         # Compute weighted basis functions at quadrature points
         scale = q_w * np.abs(detJ_q)
         kernel.fill(0)
-        for i in range(tdim):
->>>>>>> f0b4b441
+        for i in range(gdim):
             dphidxi = dphi_p[i, :, :]
             # Compute Ae_(k,j) += sum_(s=1)^len(q_w) w_s dphi_k/dx_i(q_s) dphi_j/dx_i(q_s) |det(J(q_s))|
             kernel += dphidxi.copy() @ (dphidxi.T * scale)
