# Copyright (C) 2021 Jørgen S. Dokken, Igor Baratta
#
# SPDX-License-Identifier:    LGPL-3.0-or-later

import numba
import numpy as np
from basix.numba_helpers import (apply_dof_transformation_hexahedron,
                                 apply_dof_transformation_quadrilateral,
                                 apply_dof_transformation_tetrahedron,
                                 apply_dof_transformation_triangle)
from numba.typed import Dict

from .utils import compute_determinant, compute_inverse


@numba.njit(fastmath=True)
def mass_kernel(data: np.ndarray, num_cells: int, num_dofs_per_cell: int, num_dofs_x: int, x_dofs: np.ndarray,
                x: np.ndarray, gdim: int, tdim: int, c_tab: np.ndarray, q_p: np.ndarray, q_w: np.ndarray,
                phi: np.ndarray, is_affine: bool, e_transformations: Dict, e_dofs: Dict, ct: str, cell_info: int,
                needs_transformations: bool, block_size: int):
    """
    Assemble mass matrix into CSR array "data"
    """

    # Declaration of local structures
    geometry = np.zeros((num_dofs_x, gdim), dtype=np.float64)
    num_q_points = q_w.size
    if ct == "triangle":
        apply_dof_trans = apply_dof_transformation_triangle
    elif ct == "quadrilateral":
        apply_dof_trans = apply_dof_transformation_quadrilateral
    elif ct == "tetrahedron":
        apply_dof_trans = apply_dof_transformation_tetrahedron
    elif ct == "hexahedron":
        apply_dof_trans = apply_dof_transformation_hexahedron
    else:
        assert(False)
    J_q = np.zeros((num_q_points, gdim, tdim), dtype=np.float64)
    detJ_q = np.zeros((num_q_points, 1), dtype=np.float64)
    dphi_c = c_tab[1:gdim + 1, 0, :, 0].copy()
    detJ = np.zeros(1, dtype=np.float64)
    entries_per_cell = (block_size * num_dofs_per_cell)**2
    # Assemble matrix
    Ae = np.zeros((block_size * num_dofs_per_cell, block_size * num_dofs_per_cell))
    blocks = [np.arange(b, block_size * num_dofs_per_cell + b, block_size) for b in range(block_size)]

    for cell in range(num_cells):
        for j in range(num_dofs_x):
            geometry[j] = x[x_dofs[cell, j], : gdim]

        # Compute Jacobian at each quadrature point
        if is_affine:
            J_q[0] = np.dot(geometry.T, dphi_c.T)
            compute_determinant(J_q[0], detJ)
            detJ_q[:] = detJ[0]
        else:
            for i, q in enumerate(q_p):
                dphi_c[:] = c_tab[1:gdim + 1, i, :, 0]
                J_q[i] = geometry.T @ dphi_c.T
                compute_determinant(J_q[i], detJ)
                detJ_q[i] = detJ[0]

        if needs_transformations:
            # Transpose phi before applying dof transformations (ndofs, nquadpoints)
            phi_ = phi.T.copy()
            apply_dof_trans(e_transformations, e_dofs, phi_, num_q_points, cell_info[cell])
            # Reshape output as the transpose of the phi, i.e. (basis_function, quadrature_point)
            phi_T = phi_.copy()
        else:
            phi_T = phi.T.copy()
        phi_s = (phi_T.T * q_w) * np.abs(detJ_q)
        # Compute weighted basis functions at quadrature points
        # Compute Ae_(i,j) = sum_(s=1)^len(q_w) w_s phi_j(q_s) phi_i(q_s) |det(J(q_s))|
        kernel = phi_T @ phi_s
        # Insert per block size
        for i in range(num_dofs_per_cell):
            for b in range(block_size):
                Ai = Ae[i * block_size + b]
                Ai[blocks[b]] = kernel[i]
        # Add to csr matrix
        data[cell * entries_per_cell: (cell + 1) * entries_per_cell] = np.ravel(Ae)


@numba.njit(fastmath=True)
def stiffness_kernel(data: np.ndarray, num_cells: int, num_dofs_per_cell: int, num_dofs_x: int, x_dofs: np.ndarray,
                     x: np.ndarray, gdim: int, tdim: int, c_tab: np.ndarray, q_p: np.ndarray, q_w: np.ndarray,
<<<<<<< HEAD
                     dphi: np.ndarray, is_affine: bool, e_transformations: Dict, e_dofs: Dict, ct: str,
                     cell_info: np.ndarray, needs_transformations: bool):
=======
                     dphi: np.ndarray, is_affine: bool, e_transformations: Dict, e_dofs: Dict, ct: str, cell_info: int,
                     needs_transformations: bool, block_size: int):
>>>>>>> b7559e6b
    """
    Assemble stiffness matrix into CSR array "data"
    """

    # Declaration of local structures
    geometry = np.zeros((num_dofs_x, gdim), dtype=np.float64)
    num_q_points = q_w.size
    if ct == "triangle":
        apply_dof_trans = apply_dof_transformation_triangle
    elif ct == "quadrilateral":
        apply_dof_trans = apply_dof_transformation_quadrilateral
    elif ct == "tetrahedron":
        apply_dof_trans = apply_dof_transformation_tetrahedron
    elif ct == "hexahedron":
        apply_dof_trans = apply_dof_transformation_hexahedron
    else:
        assert(False)

    J_q = np.zeros((q_w.size, gdim, tdim), dtype=np.float64)
    invJ = np.zeros((tdim, gdim), dtype=np.float64)
    detJ_q = np.zeros((q_w.size, 1), dtype=np.float64)
    dphi_c = c_tab[1:gdim + 1, 0, :, 0].copy()
    detJ = np.zeros(1, dtype=np.float64)
    entries_per_cell = (block_size * num_dofs_per_cell)**2
    dphi_p = np.zeros((gdim, dphi.shape[2], num_q_points), dtype=np.float64)
    dphi_i = np.zeros((tdim, dphi.shape[2], num_q_points), dtype=np.float64)
    kernel = np.zeros((dphi.shape[2], dphi.shape[2]), dtype=np.float64)

    # Assemble element matrix
    Ae = np.zeros((block_size * num_dofs_per_cell, block_size * num_dofs_per_cell))
    blocks = [np.arange(b, block_size * num_dofs_per_cell + b, block_size) for b in range(block_size)]
    for cell in range(num_cells):
        if needs_transformations:
            # FIXME: Can apply_dof_trans be applied to all dphidxi simultaneously?
            for i in range(tdim):
                # Reshape input as the transpose of the phi, i.e. (basis_function, quadrature_point)
                dphidxi = dphi[i].T.copy()
                apply_dof_trans(e_transformations, e_dofs, dphidxi, num_q_points, cell_info[cell])
                dphi_i[i, :, :] = dphidxi
        else:
            for i in range(tdim):
                dphi_i[i, :, :] = dphi[i, :, :].T.copy()

        for j in range(num_dofs_x):
            geometry[j] = x[x_dofs[cell, j], : gdim]

        # Compute Jacobian at each quadrature point
        if is_affine:
            dphi_c[:] = c_tab[1:gdim + 1, 0, :, 0]
            J_q[:] = np.dot(geometry.T, dphi_c.T)
            compute_inverse(J_q[0], invJ, detJ)
            detJ_q[:] = detJ[0]
            invJT = invJ.T.copy()
            for p in range(num_q_points):
                dphi_p[:, :, p] = invJT @ dphi_i[:, :, p].copy()
        else:
            for i, q in enumerate(q_p):
                dphi_c[:] = c_tab[1:gdim + 1, i, :, 0]
                J_q[i] = geometry.T @ dphi_c.T
                compute_inverse(J_q[i], invJ, detJ)
                invJT = invJ.T.copy()
                detJ_q[i] = detJ[0]
                dphi_p[:, :, i] = invJT @ dphi_i[:, :, i].copy()

        # Compute weighted basis functions at quadrature points
        scale = q_w * np.abs(detJ_q)
        kernel.fill(0)
        for i in range(gdim):
            dphidxi = dphi_p[i, :, :]
            # Compute Ae_(k,j) += sum_(s=1)^len(q_w) w_s dphi_k/dx_i(q_s) dphi_j/dx_i(q_s) |det(J(q_s))|
            kernel += dphidxi.copy() @ (dphidxi.T * scale)
        # Insert per block size
        for i in range(num_dofs_per_cell):
            for b in range(block_size):
                Ai = Ae[i * block_size + b]
                Ai[blocks[b]] = kernel[i]
        # Add to csr matrix
<<<<<<< HEAD
        data[cell * entries_per_cell: (cell + 1) * entries_per_cell] = np.ravel(kernel)

# @numba.njit


def surface_kernel(data: np.ndarray, num_facets: int, num_dofs_per_cell: int, num_dofs_x: int, x_dofs: np.ndarray,
                   x: np.ndarray, gdim: int, tdim: int, c_tab: np.ndarray, q_p: np.ndarray, q_w: np.ndarray,
                   phi: np.ndarray, is_affine: bool, e_transformations: Dict, e_dofs: Dict, ct: str,
                   facet_info: np.ndarray, needs_transformations: bool, block_size: int, facet_perm: np.ndarray):

    # Declaration of local structures
    geometry = np.zeros((num_dofs_x, gdim), dtype=np.float64)
    num_q_points = q_w.size
    if ct == "triangle":
        apply_dof_trans = apply_dof_transformation_triangle
    elif ct == "quadrilateral":
        apply_dof_trans = apply_dof_transformation_quadrilateral
    elif ct == "tetrahedron":
        apply_dof_trans = apply_dof_transformation_tetrahedron
    elif ct == "hexahedron":
        apply_dof_trans = apply_dof_transformation_hexahedron
    else:
        assert(False)
    J_q = np.zeros((num_q_points, gdim, tdim), dtype=np.float64)
    detJ_q = np.zeros((num_q_points, 1), dtype=np.float64)
    dphi_c = c_tab[1:gdim + 1, 0, :, 0].copy()
    detJ = np.zeros(1, dtype=np.float64)
    entries_per_cell = (block_size * num_dofs_per_cell)**2
    # Assemble matrix
    Ae = np.zeros((block_size * num_dofs_per_cell, block_size * num_dofs_per_cell))
    blocks = [np.arange(b, block_size * num_dofs_per_cell + b, block_size) for b in range(block_size)]

    for facet in range(num_facets):
        local_cell = facet_info[facet, 1]
        for j in range(num_dofs_x):
            geometry[j] = x[x_dofs[local_cell, j], : gdim]

        # Compute Jacobian at each quadrature point
        if is_affine:
            J_q[0] = np.dot(geometry.T, dphi_c.T)
            compute_determinant(J_q[0], detJ)
            detJ_q[:] = detJ[0]
        else:
            for i, q in enumerate(q_p):
                dphi_c[:] = c_tab[1:gdim + 1, i, :, 0]
                J_q[i] = geometry.T @ dphi_c.T
                compute_determinant(J_q[i], detJ)
                detJ_q[i] = detJ[0]

        if needs_transformations:
            # Transpose phi before applying dof transformations (ndofs, nquadpoints)
            phi_ = phi.T.copy()
            apply_dof_trans(e_transformations, e_dofs, phi_, num_q_points, cell_info[cell])
            # Reshape output as the transpose of the phi, i.e. (basis_function, quadrature_point)
            phi_T = phi_.copy()
        else:
            phi_T = phi.T.copy()
        phi_s = (phi_T.T * q_w) * np.abs(detJ_q)
        # Compute weighted basis functions at quadrature points
        # Compute Ae_(i,j) = sum_(s=1)^len(q_w) w_s phi_j(q_s) phi_i(q_s) |det(J(q_s))|
        kernel = phi_T @ phi_s
        # Insert per block size
        for i in range(num_dofs_per_cell):
            for b in range(block_size):
                Ai = Ae[i * block_size + b]
                Ai[blocks[b]] = kernel[i]
        # Add to csr matrix
        data[cell * entries_per_cell: (cell + 1) * entries_per_cell] = np.ravel(Ae)

    return
=======
        data[cell * entries_per_cell: (cell + 1) * entries_per_cell] = np.ravel(Ae)
>>>>>>> b7559e6b
<|MERGE_RESOLUTION|>--- conflicted
+++ resolved
@@ -84,13 +84,8 @@
 @numba.njit(fastmath=True)
 def stiffness_kernel(data: np.ndarray, num_cells: int, num_dofs_per_cell: int, num_dofs_x: int, x_dofs: np.ndarray,
                      x: np.ndarray, gdim: int, tdim: int, c_tab: np.ndarray, q_p: np.ndarray, q_w: np.ndarray,
-<<<<<<< HEAD
                      dphi: np.ndarray, is_affine: bool, e_transformations: Dict, e_dofs: Dict, ct: str,
-                     cell_info: np.ndarray, needs_transformations: bool):
-=======
-                     dphi: np.ndarray, is_affine: bool, e_transformations: Dict, e_dofs: Dict, ct: str, cell_info: int,
-                     needs_transformations: bool, block_size: int):
->>>>>>> b7559e6b
+                     cell_info: np.ndarray, needs_transformations: bool, block_size: int):
     """
     Assemble stiffness matrix into CSR array "data"
     """
@@ -168,8 +163,8 @@
                 Ai = Ae[i * block_size + b]
                 Ai[blocks[b]] = kernel[i]
         # Add to csr matrix
-<<<<<<< HEAD
-        data[cell * entries_per_cell: (cell + 1) * entries_per_cell] = np.ravel(kernel)
+        data[cell * entries_per_cell: (cell + 1) * entries_per_cell] = np.ravel(Ae)
+
 
 # @numba.njit
 
@@ -177,7 +172,7 @@
 def surface_kernel(data: np.ndarray, num_facets: int, num_dofs_per_cell: int, num_dofs_x: int, x_dofs: np.ndarray,
                    x: np.ndarray, gdim: int, tdim: int, c_tab: np.ndarray, q_p: np.ndarray, q_w: np.ndarray,
                    phi: np.ndarray, is_affine: bool, e_transformations: Dict, e_dofs: Dict, ct: str,
-                   facet_info: np.ndarray, needs_transformations: bool, block_size: int, facet_perm: np.ndarray):
+                   cell_info: np.ndarray, needs_transformations: bool, block_size: int):
 
     # Declaration of local structures
     geometry = np.zeros((num_dofs_x, gdim), dtype=np.float64)
@@ -236,9 +231,6 @@
                 Ai = Ae[i * block_size + b]
                 Ai[blocks[b]] = kernel[i]
         # Add to csr matrix
-        data[cell * entries_per_cell: (cell + 1) * entries_per_cell] = np.ravel(Ae)
-
-    return
-=======
-        data[cell * entries_per_cell: (cell + 1) * entries_per_cell] = np.ravel(Ae)
->>>>>>> b7559e6b
+        data[local_cell * entries_per_cell: (local_cell + 1) * entries_per_cell] = np.ravel(Ae)
+
+    return